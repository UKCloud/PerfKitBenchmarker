--- conflicted
+++ resolved
@@ -31,31 +31,8 @@
 from perfkitbenchmarker import static_virtual_machine as static_vm
 from perfkitbenchmarker import virtual_machine
 from perfkitbenchmarker import vm_util
-<<<<<<< HEAD
-from perfkitbenchmarker.aws import aws_disk
-from perfkitbenchmarker.aws import aws_network
-from perfkitbenchmarker.aws import aws_virtual_machine
-from perfkitbenchmarker.azure import azure_network
-from perfkitbenchmarker.azure import azure_virtual_machine
-from perfkitbenchmarker.alicloud import ali_disk
-from perfkitbenchmarker.alicloud import ali_network
-from perfkitbenchmarker.alicloud import ali_virtual_machine
-from perfkitbenchmarker.cloudstack import cloudstack_network as cs_nw
-from perfkitbenchmarker.cloudstack import cloudstack_virtual_machine as cs_vm
-from perfkitbenchmarker.digitalocean import (
-    digitalocean_virtual_machine as digitalocean_vm)
-from perfkitbenchmarker.gcp import gce_network
-from perfkitbenchmarker.gcp import gce_virtual_machine as gce_vm
-from perfkitbenchmarker.kubernetes import kubernetes_virtual_machine
-from perfkitbenchmarker.mesos import mesos_virtual_machine
-from perfkitbenchmarker.mesos import mesos_network
-from perfkitbenchmarker.openstack import os_network as openstack_network
-from perfkitbenchmarker.openstack import os_virtual_machine as openstack_vm
-from perfkitbenchmarker.rackspace import rackspace_network as rax_net
-from perfkitbenchmarker.rackspace import rackspace_virtual_machine as rax_vm
-=======
+
 from perfkitbenchmarker import providers  # NOQA
->>>>>>> 2601bafb
 
 
 def PickleLock(lock):
@@ -97,110 +74,12 @@
 RHEL = 'rhel'
 WINDOWS = 'windows'
 UBUNTU_CONTAINER = 'ubuntu_container'
-<<<<<<< HEAD
-VIRTUAL_MACHINE = 'virtual_machine'
-NETWORK = 'network'
-FIREWALL = 'firewall'
-CLASSES = {
-    GCP: {
-        VIRTUAL_MACHINE: {
-            DEBIAN: gce_vm.DebianBasedGceVirtualMachine,
-            RHEL: gce_vm.RhelBasedGceVirtualMachine,
-            UBUNTU_CONTAINER: gce_vm.ContainerizedGceVirtualMachine,
-            WINDOWS: gce_vm.WindowsGceVirtualMachine
-        },
-        FIREWALL: gce_network.GceFirewall,
-        NETWORK: gce_network.GceNetwork,
-        VM_SPEC: gce_vm.GceVmSpec
-    },
-    AZURE: {
-        VIRTUAL_MACHINE: {
-            DEBIAN: azure_virtual_machine.DebianBasedAzureVirtualMachine,
-            RHEL: azure_virtual_machine.RhelBasedAzureVirtualMachine,
-            WINDOWS: azure_virtual_machine.WindowsAzureVirtualMachine
-        },
-        NETWORK: azure_network.AzureNetwork,
-        FIREWALL: azure_network.AzureFirewall,
-    },
-    AWS: {
-        VIRTUAL_MACHINE: {
-            DEBIAN: aws_virtual_machine.DebianBasedAwsVirtualMachine,
-            RHEL: aws_virtual_machine.RhelBasedAwsVirtualMachine,
-            WINDOWS: aws_virtual_machine.WindowsAwsVirtualMachine
-        },
-        FIREWALL: aws_network.AwsFirewall,
-        NETWORK: aws_network.AwsNetwork,
-        DISK_SPEC: aws_disk.AwsDiskSpec
-    },
-    ALICLOUD: {
-        VIRTUAL_MACHINE: {
-            DEBIAN: ali_virtual_machine.DebianBasedAliVirtualMachine,
-            RHEL: ali_virtual_machine.RhelBasedAliVirtualMachine,
-            WINDOWS: ali_virtual_machine.WindowsAliVirtualMachine
-        },
-        FIREWALL: ali_network.AliFirewall,
-        NETWORK: ali_network.AliNetwork,
-        DISK_SPEC: ali_disk.AliDiskSpec
-    },
-    DIGITALOCEAN: {
-        VIRTUAL_MACHINE: {
-            DEBIAN:
-            digitalocean_vm.DebianBasedDigitalOceanVirtualMachine,
-            RHEL:
-            digitalocean_vm.RhelBasedDigitalOceanVirtualMachine,
-            UBUNTU_CONTAINER:
-            digitalocean_vm.ContainerizedDigitalOceanVirtualMachine,
-        },
-    },
-    KUBERNETES: {
-        VIRTUAL_MACHINE: {
-            DEBIAN:
-                kubernetes_virtual_machine.DebianBasedKubernetesVirtualMachine,
-            RHEL: kubernetes_virtual_machine.KubernetesVirtualMachine
-        },
-    },
-    OPENSTACK: {
-        VIRTUAL_MACHINE: {
-            DEBIAN: openstack_vm.DebianBasedOpenStackVirtualMachine,
-            RHEL: openstack_vm.OpenStackVirtualMachine
-        },
-        FIREWALL: openstack_network.OpenStackFirewall
-    },
-    CLOUDSTACK: {
-        VIRTUAL_MACHINE: {
-            DEBIAN: cs_vm.DebianBasedCloudStackVirtualMachine,
-            RHEL: cs_vm.CloudStackVirtualMachine
-        },
-        NETWORK: cs_nw.CloudStackNetwork
-    },
-    RACKSPACE: {
-        VIRTUAL_MACHINE: {
-            DEBIAN: rax_vm.DebianBasedRackspaceVirtualMachine,
-            RHEL: rax_vm.RhelBasedRackspaceVirtualMachine
-        },
-        FIREWALL: rax_net.RackspaceSecurityGroup
-    },
-    MESOS: {
-        VIRTUAL_MACHINE: {
-            DEBIAN: mesos_virtual_machine.DebianBasedMesosVirtualMachine,
-            RHEL: mesos_virtual_machine.MesosVirtualMachine
-        },
-        FIREWALL: mesos_network.MesosFirewall
-    }
-}
-=======
->>>>>>> 2601bafb
 
 FLAGS = flags.FLAGS
 VALID_CLOUDS = [GCP, AZURE, AWS, DIGITALOCEAN, KUBERNETES, OPENSTACK,
-                RACKSPACE, CLOUDSTACK, ALICLOUD]
+                RACKSPACE, CLOUDSTACK, ALICLOUD, MESOS]
 flags.DEFINE_enum('cloud', GCP,
-<<<<<<< HEAD
-                  [GCP, AZURE, AWS, DIGITALOCEAN, KUBERNETES, MESOS, OPENSTACK,
-                   RACKSPACE, CLOUDSTACK, ALICLOUD],
-=======
                   VALID_CLOUDS,
->>>>>>> 2601bafb
                   'Name of the cloud to use.')
 flags.DEFINE_enum(
     'os_type', DEBIAN, [DEBIAN, RHEL, UBUNTU_CONTAINER, WINDOWS],
