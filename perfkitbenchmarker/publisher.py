--- conflicted
+++ resolved
@@ -140,12 +140,9 @@
       metadata[name_prefix + 'cloud'] = vm.CLOUD
       metadata[name_prefix + 'zone'] = vm.zone
       metadata[name_prefix + 'image'] = vm.image
-<<<<<<< HEAD
       for k, v in vm.GetMachineTypeDict().iteritems():
         metadata[name_prefix + k] = v
-=======
       metadata[name_prefix + 'vm_count'] = len(vms)
->>>>>>> 5439042d
 
       if vm.scratch_disks:
         data_disk = vm.scratch_disks[0]
